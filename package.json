--- conflicted
+++ resolved
@@ -30,13 +30,7 @@
     "compare-versions": "2.0.1",
     "object-assign": "^4.0.1",
     "rollup-pluginutils": "^1.3.1",
-<<<<<<< HEAD
-    "tippex": "^2.1.1",
-    "tslib": "^1.9.0",
-    "typescript": "^2.6.2"
-=======
     "tippex": "^2.1.1"
->>>>>>> f61b1875
   },
   "devDependencies": {
     "buble": "^0.13.1",
@@ -45,10 +39,11 @@
     "rimraf": "^2.5.4",
     "rollup": "^0.49.3",
     "rollup-plugin-buble": "^0.13.0",
-    "typescript": "^1.8.9"
+    "typescript": "^2.6.2"
   },
   "peerDependencies": {
-    "typescript": ">=1.8.9"
+    "tslib": ">=1.9.0",
+    "typescript": ">=2.6.2"
   },
   "repository": {
     "type": "git",
